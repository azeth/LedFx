<<<<<<< HEAD
from ledfx.utils import BaseRegistry, RegistryLoader, generate_id
from ledfx.config import save_config
from ledfx.events import DeviceUpdateEvent, EffectSetEvent, EffectClearedEvent, Event
=======
import asyncio
import logging
import socket
>>>>>>> 61bbae80
from abc import abstractmethod

import numpy as np
import requests
import voluptuous as vol
import zeroconf

from ledfx.config import save_config
from ledfx.events import DeviceUpdateEvent, Event
from ledfx.utils import BaseRegistry, RegistryLoader, generate_id

_LOGGER = logging.getLogger(__name__)


@BaseRegistry.no_registration
class Device(BaseRegistry):

    CONFIG_SCHEMA = vol.Schema(
        {
            vol.Required(
                "name", description="Friendly name for the device"
            ): str,
            vol.Optional(
                "max_brightness",
                description="Max brightness for the device",
                default=1.0,
            ): vol.All(vol.Coerce(float), vol.Range(min=0, max=1)),
            vol.Optional(
                "center_offset",
                description="Number of pixels from the perceived center of the device",
                default=0,
            ): int,
            vol.Optional(
                "refresh_rate",
                description="Rate that pixels are sent to the device",
                default=60,
            ): int,
            vol.Optional(
                "force_refresh",
                description="Force the device to always refresh",
                default=False,
            ): bool,
            vol.Optional(
                "preview_only",
                description="Preview the pixels without updating the device",
                default=False,
            ): bool,
        }
    )

    _active = False
    _output_thread = None
    _active_effect = None
    _fadeout_effect = None

    def __init__(self, ledfx, config):
        self._ledfx = ledfx
        self._config = config
        # the multiplier to fade in/out of an effect. -ve values mean fading
        # in, +ve mean fading out
        self.fade_timer = 0

    def __del__(self):
        if self._active:
            self.deactivate()

    @property
    def pixel_count(self):
        pass

    def set_effect(self, effect, start_pixel=None, end_pixel=None):
        self.fade_duration = (
            self._config["refresh_rate"] * self._ledfx.config["crossfade"]
        )
        self.fade_timer = self.fade_duration

        if self._active_effect is not None:
            self._fadeout_effect = self._active_effect
            self._ledfx.loop.call_later(
                self._ledfx.config["crossfade"], self.clear_fadeout_effect
            )

        self._active_effect = effect
        self._active_effect.activate(self.pixel_count)
        # What does this do? Other than break stuff.
        # self._active_effect.setDirtyCallback(self.process_active_effect)
        self._ledfx.events.fire_event(
                EffectSetEvent(self.active_effect.name)
            )
        if not self._active:
            self.activate()

    def clear_effect(self):
        self._ledfx.events.fire_event(
                EffectClearedEvent()
            )

        self.fade_duration = (
            self._config["refresh_rate"] * self._ledfx.config["crossfade"]
        )
        self.fade_timer = -self.fade_duration

        self._ledfx.loop.call_later(
            self._ledfx.config["crossfade"], self.clear_frame
        )

    def clear_fadeout_effect(self):
        if self._fadeout_effect is not None:
            self._fadeout_effect.deactivate()
        self._fadeout_effect = None

    def clear_frame(self):
        if self._active_effect is not None:
            self._active_effect.deactivate()
            self._active_effect = None

        if self._active:
            # Clear all the pixel data before deactivating the device
            self.assembled_frame = np.zeros((self.pixel_count, 3))
            self.flush(self.assembled_frame)
            self._ledfx.events.fire_event(
                DeviceUpdateEvent(self.id, self.assembled_frame)
            )

            self.deactivate()

    @property
    def active_effect(self):
        return self._active_effect

    def process_active_effect(self):
        # Assemble the frame if necessary, if nothing changed just sleep
        self.assembled_frame = self.assemble_frame()
        if self.assembled_frame is not None:
            if not self._config["preview_only"]:
                self.flush(self.assembled_frame)

            def trigger_device_update_event():
                self._ledfx.events.fire_event(
                    DeviceUpdateEvent(self.id, self.assembled_frame)
                )

            self._ledfx.loop.call_soon_threadsafe(trigger_device_update_event)

    def thread_function(self):
        # TODO: Evaluate switching over to asyncio with UV loop optimization
        # instead of spinning a separate thread.
        sleep_interval = 1 / self._config["refresh_rate"]

        if self._active:
            self._ledfx.loop.call_later(sleep_interval, self.thread_function)
            self.process_active_effect()

        # while self._active:
        #     start_time = time.time()

        #     self.process_active_effect()

        #     # Calculate the time to sleep accounting for potential heavy
        #     # frame assembly operations
        #     time_to_sleep = sleep_interval - (time.time() - start_time)
        #     if time_to_sleep > 0:
        #         time.sleep(time_to_sleep)
        # _LOGGER.info("Output device thread terminated.")

    def assemble_frame(self):
        """
        Assembles the frame to be flushed. Currently this will just return
        the active channels pixels, but will eventually handle things like
        merging multiple segments segments and alpha blending channels
        """
        frame = None
        if self._active_effect._dirty:
            # Get and process active effect frame
            pixels = self._active_effect.get_pixels()
            frame = np.clip(
                pixels * self._config["max_brightness"],
                0,
                255,
            )
            if self._config["center_offset"]:
                frame = np.roll(frame, self._config["center_offset"], axis=0)
            self._active_effect._dirty = self._config["force_refresh"]

            # Handle fading effect in/out if just turned on or off
            if self.fade_timer == 0:
                pass
            elif self.fade_timer > 0:
                # if +ve fade timer, fade in the effect
                frame *= 1 - (self.fade_timer / self.fade_duration)
                self.fade_timer -= 1
            elif self.fade_timer < 0:
                # if -ve fade timer, fade out the effect
                frame *= -self.fade_timer / self.fade_duration
                self.fade_timer += 1

        # This part handles blending two effects together
        fadeout_frame = None
        if self._fadeout_effect:
            if self._fadeout_effect._dirty:
                # Get and process fadeout effect frame
                fadeout_frame = np.clip(
                    self._fadeout_effect.pixels
                    * self._config["max_brightness"],
                    0,
                    255,
                )
                if self._config["center_offset"]:
                    fadeout_frame = np.roll(
                        fadeout_frame,
                        self._config["center_offset"],
                        axis=0,
                    )
                self._fadeout_effect._dirty = self._config["force_refresh"]

                # handle fading out the fadeout frame
                if self.fade_timer:
                    fadeout_frame *= self.fade_timer / self.fade_duration

        # Blend both frames together
        if (fadeout_frame is not None) and (frame is not None):
            frame += fadeout_frame

        return frame

    def activate(self):
        self._active = True
        # self._device_thread = Thread(target = self.thread_function)
        # self._device_thread.start()
        self._device_thread = None
        self.thread_function()

    def deactivate(self):
        self._active = False
        if self._device_thread:
            self._device_thread.join()
            self._device_thread = None

    @abstractmethod
    def flush(self, data):
        """
        Flushes the provided data to the device. This abstract method must be
        overwritten by the device implementation.
        """

    @property
    def name(self):
        return self._config["name"]

    @property
    def max_brightness(self):
        return self._config["max_brightness"] * 256

    @property
    def refresh_rate(self):
        return self._config["refresh_rate"]


class Devices(RegistryLoader):
    """Thin wrapper around the device registry that manages devices"""

    PACKAGE_NAME = "ledfx.devices"

    def __init__(self, ledfx):
        super().__init__(ledfx, Device, self.PACKAGE_NAME)

        def cleanup_effects(e):
            self.clear_all_effects()

        self._ledfx.events.add_listener(cleanup_effects, Event.LEDFX_SHUTDOWN)

    def create_from_config(self, config):
        for device in config:
            _LOGGER.info("Loading device from config: {}".format(device))
            self._ledfx.devices.create(
                id=device["id"],
                type=device["type"],
                config=device["config"],
                ledfx=self._ledfx,
            )
            if "effect" in device:
                try:
                    effect = self._ledfx.effects.create(
                        ledfx=self._ledfx,
                        type=device["effect"]["type"],
                        config=device["effect"]["config"],
                    )
                    self._ledfx.devices.get_device(device["id"]).set_effect(
                        effect
                    )
                except vol.MultipleInvalid:
                    _LOGGER.warning(
                        "Effect schema changed. Not restoring effect"
                    )

    def clear_all_effects(self):
        for device in self.values():
            device.clear_frame()

    def get_device(self, device_id):
        for device in self.values():
            if device_id == device.id:
                return device
        return None

    async def find_wled_devices(self):
        # Scan the LAN network that match WLED using zeroconf - Multicast DNS
        # Service Discovery Library
        _LOGGER.info("Scanning for WLED devices...")
        zeroconf_obj = zeroconf.Zeroconf()
        listener = MyListener(self._ledfx)
        browser = zeroconf.ServiceBrowser(
            zeroconf_obj, "_wled._tcp.local.", listener
        )
        try:
            await asyncio.sleep(10)
        finally:
            _LOGGER.info("Scan Finished")
            zeroconf_obj.close()


class MyListener:
    def __init__(self, _ledfx):
        self._ledfx = _ledfx

    def remove_service(self, zeroconf_obj, type, name):
        _LOGGER.info(f"Service {name} removed")

    def add_service(self, zeroconf_obj, type, name):

        info = zeroconf_obj.get_service_info(type, name)

        if info:
            address = socket.inet_ntoa(info.addresses[0])
            url = f"http://{address}/json/info"
            # For each WLED device found, based on the WLED IPv4 address, do a
            # GET requests
            response = requests.get(url)
            b = response.json()
            # For each WLED json response, format from WLED payload to LedFx payload.
            # Note, set universe_size to 510 if LED 170 or less, If you have
            # more than 170 LED, set universe_size to 510
            wledled = b["leds"]
            wledname = b["name"]
            wledcount = wledled["count"]

            # We need to use a universe size of 510 if there are more than 170
            # pixels to prevent spanning pixel data across sequential universes
            if wledcount > 170:
                unisize = 510
            else:
                unisize = 512

            device_id = generate_id(wledname)
            device_type = "e131"
            device_config = {
                "max_brightness": 1,
                "refresh_rate": 60,
                "universe": 1,
                "universe_size": unisize,
                "name": wledname,
                "pixel_count": wledcount,
                "ip_address": address,
            }

            # Check this device doesn't share IP with any other device
            for device in self._ledfx.devices.values():
                if device.config["ip_address"] == address:
                    return

            # Create the device
            _LOGGER.info(
                "Adding device of type {} with config {}".format(
                    device_type, device_config
                )
            )
            device = self._ledfx.devices.create(
                id=device_id,
                type=device_type,
                config=device_config,
                ledfx=self._ledfx,
            )

            # Update and save the configuration
            self._ledfx.config["devices"].append(
                {
                    "id": device.id,
                    "type": device.type,
                    "config": device.config,
                }
            )
            save_config(
                config=self._ledfx.config,
                config_dir=self._ledfx.config_dir,
            )<|MERGE_RESOLUTION|>--- conflicted
+++ resolved
@@ -1,12 +1,12 @@
-<<<<<<< HEAD
+
 from ledfx.utils import BaseRegistry, RegistryLoader, generate_id
 from ledfx.config import save_config
 from ledfx.events import DeviceUpdateEvent, EffectSetEvent, EffectClearedEvent, Event
-=======
+
 import asyncio
 import logging
 import socket
->>>>>>> 61bbae80
+
 from abc import abstractmethod
 
 import numpy as np
