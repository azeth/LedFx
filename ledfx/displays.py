--- conflicted
+++ resolved
@@ -304,19 +304,6 @@
     def thread_function(self):
         # TODO: Evaluate switching # over to asyncio with UV loop optimization
         # instead of spinning a separate thread.
-        # if self._active:
-        #     sleep_interval = 1 / self.refresh_rate
-        #     start_time = time.time()
-
-        #     self.process_active_effect()
-
-        #     # Calculate the time to sleep accounting for potential heavy
-        #     # frame assembly operations
-        #     time_to_sleep = sleep_interval - (time.time() - start_time)
-        #     # print(1/time_to_sleep, end="\r") prints current fps
-
-        #     self._ledfx.loop.call_later(time_to_sleep, self.thread_function)
-
         if self._active:
             sleep_interval = 1 / self.refresh_rate
             self._thread_clock += sleep_interval
@@ -386,11 +373,7 @@
             self.activate_segments(self._segments)
         self._active = True
 
-<<<<<<< HEAD
-        self._thread_clock = self._ledfx.loop.time()+1
-=======
         self._thread_clock = self._ledfx.loop.time() + 1
->>>>>>> 3d4baa0f
         self.thread_function()
 
     def deactivate(self):
