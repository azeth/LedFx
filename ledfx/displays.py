--- conflicted
+++ resolved
@@ -17,10 +17,7 @@
 
 # from ledfx.config import save_config
 from ledfx.transitions import Transitions
-<<<<<<< HEAD
 from ledfx.utils import np_clip
-=======
->>>>>>> b2bf932d
 
 _LOGGER = logging.getLogger(__name__)
 
@@ -328,11 +325,7 @@
 
         # Get and process active effect frame
         frame = self._active_effect.get_pixels()
-<<<<<<< HEAD
         np_clip(frame, 0, 255, frame)
-=======
-        np.clip(frame, 0, 255, frame)
->>>>>>> b2bf932d
 
         if self._config["center_offset"]:
             frame = np.roll(frame, self._config["center_offset"], axis=0)
@@ -341,11 +334,7 @@
         if self._transition_effect is not None:
             # Get and process transition effect frame
             transition_frame = self._transition_effect.get_pixels()
-<<<<<<< HEAD
             np_clip(transition_frame, 0, 255, transition_frame)
-=======
-            np.clip(transition_frame, 0, 255, transition_frame)
->>>>>>> b2bf932d
 
             if self._config["center_offset"]:
                 transition_frame = np.roll(
@@ -440,8 +429,8 @@
                     )
             device = self._ledfx.devices.get(device_id)
             if device is None:
-                msg = f"There are no added device yet! Click find device button or add device manually"
-                _LOGGER.info(msg)
+                _LOGGER.info("No Current Devices - How are we flushing!?")
+                return
             elif device.is_active():
                 device.update_pixels(self.id, data)
         # self.interpolate.cache_clear()
