--- conflicted
+++ resolved
@@ -114,8 +114,6 @@
                 display.active_effect
                 and display.active_effect.type == effect_type
             ):
-<<<<<<< HEAD
-
                 # substring search to match any key containing "color"
                 # this handles special cases where we want to update an effect and also trigger
                 # a transition by creating a new effect.
@@ -134,14 +132,6 @@
                     display.active_effect.update_config(effect_config)
 
             # handling a new effect
-=======
-                effect = display.active_effect
-                ### Blade: 
-                ### We need to trigger transition on certain keys as mentioned by not_matt
-                ### if key.type is "color":
-                ### color, color_lows, color_mids, color_highs, background_color
-                display.active_effect.update_config(effect_config)
->>>>>>> de9cc23a
             else:
                 effect = self._ledfx.effects.create(
                     ledfx=self._ledfx, type=effect_type, config=effect_config
