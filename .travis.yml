# EXAMPLES CAN BE FOUND HERE
# https://github.com/numpy/numpy/blob/master/.travis.yml


os: linux
dist: xenial
language: python

# Travis allows these packages, additions can be requested
#   https://github.com/travis-ci/apt-package-safelist
addons:
  apt:
    packages:
      - libudev-dev

jobs:
  fast_finish: true
  include:
    - python: "3.6"
      env: TOXENV=py36
    #   #after_success: coveralls
    - python: "3.7"
      env: TOXENV=py37
      dist: xenial
    - python: "3.8"
      env: TOXENV=py38
      dist: xenial
    - python: "3.9-dev"
      env: TOXENV=py39
      dist: xenial
      if: branch = dev AND type = push
  allow_failures:
    - python: "3.9-dev"
      env: TOXENV=py39
      dist: xenial



cache:
  directories:
    - $HOME/.cache/pip
    - "node_modules"
before_install:
  - sudo apt-get update
  - sudo apt-get install portaudio19-dev # Install portaudio (requirement for pyaudio)
install:
<<<<<<< HEAD
  - yarn install
=======
  - npm install
  - npm install -g yarn
>>>>>>> 6572dbcb
  - pip install tox-travis
  - pip install -r docs/requirements_docs.txt

script:
  # Build the frontend first
<<<<<<< HEAD
  - yarn run build
=======
  - cd frontend
  - yarn 
  - yarn build
  - cd ..
>>>>>>> 6572dbcb
  # Then, build the backend
  - travis_wait 60 tox --develop
  # Finally, build the docs
  - travis-sphinx build --nowarn --source=docs

after_success:
  - travis-sphinx deploy<|MERGE_RESOLUTION|>--- conflicted
+++ resolved
@@ -44,25 +44,17 @@
   - sudo apt-get update
   - sudo apt-get install portaudio19-dev # Install portaudio (requirement for pyaudio)
 install:
-<<<<<<< HEAD
-  - yarn install
-=======
   - npm install
   - npm install -g yarn
->>>>>>> 6572dbcb
   - pip install tox-travis
   - pip install -r docs/requirements_docs.txt
 
 script:
   # Build the frontend first
-<<<<<<< HEAD
-  - yarn run build
-=======
   - cd frontend
-  - yarn 
+  - yarn
   - yarn build
   - cd ..
->>>>>>> 6572dbcb
   # Then, build the backend
   - travis_wait 60 tox --develop
   # Finally, build the docs
