import React from 'react';
import Card from '@material-ui/core/Card';
import CardActions from '@material-ui/core/CardActions';
import CardContent from '@material-ui/core/CardContent';
import { makeStyles } from '@material-ui/core/styles';
import Typography from '@material-ui/core/Typography';
import PopoverSure from 'components/VirtualComponents/PopoverSure';
import Button from '@material-ui/core/Button';
import EditIcon from '@material-ui/icons/Edit';
import { deleteAsyncIntegration } from 'modules/integrations';
import { toggleAsyncIntegration } from 'modules/integrations';
import { Switch, Chip } from '@material-ui/core';
import DialogAddEventListener from 'components/IntegrationComponents/DialogAddEventListener';

const useStyles = makeStyles({
    integrationCard: {
        width: 300,
        height: 280,
        justifyContent: 'space-between',
        display: 'flex',
        flexDirection: 'column',
    },
});

const IntegrationsCard = ({ int }) => {
    const classes = useStyles();

    const handleToggle = props => {
        // console.log('YO', props);
        toggleAsyncIntegration(props);
    };
    return (
        <Card className={classes.integrationCard} variant="outlined">
            <CardContent style={{ paddingBottom: 0 }}>
                <div
                    style={{
                        display: 'flex',
                        justifyContent: 'space-between',
                        alignItems: 'flex-start',
                        marginBottom: '0.5em',
                    }}
                >
                    <Typography variant="h5" component="h2">
                        {int.config.name}
                    </Typography>
                    <Chip label={`type: ${int.type}`} size="small" />
                </div>
                <Typography variant="h6" component="p" gutterBottom>
                    Status:{' '}
                    {int.status === 3
                        ? 'Connecting...'
                        : int.status === 2
                        ? 'Disconnecting'
                        : int.status === 1
                        ? 'Connected'
                        : int.status === 0
                        ? 'Disconnected'
                        : 'Unknown'}
                </Typography>
                <Typography color="textSecondary" gutterBottom>    
                    {int.type === 'qlc'
                    ? `QLC+ API: http://${int.config.ip_address}:${int.config.port}`
                    : ''}
                </Typography>
                <Typography style={{ fontSize: '14px' }} color="textSecondary" gutterBottom>
                    Description: {int.config.description}
                </Typography>
<<<<<<< HEAD
=======
                <Button
                    variant="contained"
                    color="primary"
                    aria-label="Add"
                    className={classes.button}
                    endIcon={<AddCircleIcon />}
                    //onClick={handleClickListItem}
                    role="listitem"
                >
                    ADD Event Listener
                </Button>
>>>>>>> 48bee7e1
            </CardContent>
            <CardActions>
                {int.status === 1
                ? <DialogAddEventListener />
                : 'Must be in connected status, to add new event listener'}
            </CardActions>
            <CardActions>                
                <PopoverSure
                    variant="text"
                    onDeleteVitem={() =>
                        deleteAsyncIntegration({
                            id: int.id,
                        })
                    }
                />
                <Button
                    variant="text"
                    color="secondary"
                    onClick={() => {
                        // console.log('edit');
                    }}
                >
                    <EditIcon />
                </Button>
                <Switch
                    color="primary"
                    onChange={() =>
                        handleToggle({
                            id: int.id,
                        })
                    }
                    checked={int.active}
                />
            </CardActions>
        </Card>
    );
};

export default IntegrationsCard;<|MERGE_RESOLUTION|>--- conflicted
+++ resolved
@@ -65,20 +65,6 @@
                 <Typography style={{ fontSize: '14px' }} color="textSecondary" gutterBottom>
                     Description: {int.config.description}
                 </Typography>
-<<<<<<< HEAD
-=======
-                <Button
-                    variant="contained"
-                    color="primary"
-                    aria-label="Add"
-                    className={classes.button}
-                    endIcon={<AddCircleIcon />}
-                    //onClick={handleClickListItem}
-                    role="listitem"
-                >
-                    ADD Event Listener
-                </Button>
->>>>>>> 48bee7e1
             </CardContent>
             <CardActions>
                 {int.status === 1
